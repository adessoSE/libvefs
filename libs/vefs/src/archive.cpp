--- conflicted
+++ resolved
@@ -41,16 +41,11 @@
                        ro_blob<32> userPRK, bool createNew)
         -> result<std::unique_ptr<archive>>
     {
-<<<<<<< HEAD
         VEFS_TRY(bundledPrimitives,
                  sector_device::open(std::move(mfh), cryptoProvider, userPRK,
                                      createNew));
         auto &&[primitives, filesystemFile, freeSectorFile] =
             std::move(bundledPrimitives);
-=======
-        VEFS_TRY(primitives, sector_device::open(std::move(mfh), cryptoProvider,
-                                                 userPRK, createNew));
->>>>>>> 26c56e4a
 
         std::unique_ptr<archive> arc{new archive(std::move(primitives))};
         if (auto alloc = new (std::nothrow) detail::archive_sector_allocator(
@@ -122,12 +117,15 @@
                            crypto::crypto_provider *cryptoProvider,
                            ro_blob<32> userPRK) -> result<void>
     {
-        VEFS_TRY(primitives, sector_device::open(std::move(mfh), cryptoProvider,
-                                                 userPRK, false));
+        VEFS_TRY(bundledPrimitives,
+                 sector_device::open(std::move(mfh), cryptoProvider, userPRK,
+                                     false));
+        auto &&[primitives, filesystemFile, freeSectorFile] =
+            std::move(bundledPrimitives);
 
         std::unique_ptr<archive> arc{new archive(std::move(primitives))};
-        if (auto alloc = new (std::nothrow)
-                detail::archive_sector_allocator(*arc->mArchive))
+        if (auto alloc = new (std::nothrow) detail::archive_sector_allocator(
+                *arc->mArchive, freeSectorFile.crypto_state))
         {
             alloc->on_leak_detected(); // dirty hack to prevent overwriting
                                        // the archive header on destruction
@@ -140,7 +138,7 @@
 
         if (auto crx = vfilesystem::open_existing(
                 *arc->mArchive, *arc->mSectorAllocator, arc->mWorkTracker,
-                arc->mArchive->archive_header().filesystem_index))
+                filesystemFile))
         {
             arc->mFilesystem = std::move(crx).assume_value();
             return arc->mFilesystem->validate();
