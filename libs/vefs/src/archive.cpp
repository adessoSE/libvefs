--- conflicted
+++ resolved
@@ -54,11 +54,7 @@
                        bool createNew) -> result<std::unique_ptr<archive>>
     {
         BOOST_OUTCOME_TRY(primitives,
-<<<<<<< HEAD
-                          sector_device::open(fs, archivePath, cryptoProvider, userPRK, openMode));
-=======
                           sector_device::open(std::move(mfh), cryptoProvider, userPRK, createNew));
->>>>>>> 671099e2
 
         std::unique_ptr<archive> arc{new archive(std::move(primitives))};
 
