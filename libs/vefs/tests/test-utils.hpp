#pragma once

#include <ostream>
#include <string_view>

#include <fmt/format.h>
#include <fmt/ostream.h>

#include <vefs/disappointment.hpp>
#include <vefs/utils/random.hpp>

#include "../src/detail/cache_car.hpp"

struct test_rng : vefs::utils::xoroshiro128plus
{
    // default initialize the test rng to the first 32 hex digits of pi
    // pi is random enough to be a good seed and hard coding it here
    // guarantees that the test cases are reproducible
    test_rng()
        : xoroshiro128plus(0x243F'6A88'85A3'08D3ull, 0x1319'8A2E'0370'7344ull)
    {
    }
    using xoroshiro128plus::xoroshiro128plus;
};

namespace vefs
{
    inline std::ostream &operator<<(std::ostream &s, const error_domain &domain)
    {
        using namespace fmt::literals;
        s << "[error_domain|{}]"_format(domain.name());
        return s;
    }

    template <typename T>
    inline auto check_result(const result<T> &rx)
        -> boost::test_tools::predicate_result
    {
        if (!rx)
        {
            boost::test_tools::predicate_result prx{false};
            prx.message() << rx.assume_error();
            return prx;
        }
        return true;
    }
} // namespace vefs

#define TEST_RESULT(...) BOOST_TEST((::vefs::check_result((__VA_ARGS__))))
#define TEST_RESULT_REQUIRE(...)                                               \
    BOOST_TEST_REQUIRE((::vefs::check_result((__VA_ARGS__))))

namespace fmt
{
    template <typename T>
    struct formatter<vefs::detail::cache_handle<T>>
    {
        template <typename ParseContext>
        constexpr auto parse(ParseContext &ctx)
        {
            return ctx.begin();
        }

        template <typename FormatContext>
        auto format(const vefs::detail::cache_handle<T> &h, FormatContext &ctx)
        {
            if (h)
            {
                return format_to(ctx.out(), "{}", *h);
            }
            else
            {
                return format_to(ctx.out(), "[nullptr cache_handle]");
            }
        }
    };
} // namespace fmt
<<<<<<< HEAD
=======

>>>>>>> 671099e2

namespace vefs::detail
{
    template <typename T>
    inline auto boost_test_print_type(std::ostream &s, const cache_handle<T> &h)
        -> std::ostream &
    {
        fmt::print(s, FMT_STRING("{}"), h);
        return s;
    }
} // namespace vefs::detail

namespace std
{
    inline auto boost_test_print_type(std::ostream &s, std::byte b)
        -> std::ostream &
    {
<<<<<<< HEAD
        fmt::print(s, FMT_STRING("{}"), b);
=======
        fmt::print(s, FMT_STRING("{:x}"), static_cast<std::uint8_t>(b));
>>>>>>> 671099e2
        return s;
    }
} // namespace std<|MERGE_RESOLUTION|>--- conflicted
+++ resolved
@@ -75,10 +75,6 @@
         }
     };
 } // namespace fmt
-<<<<<<< HEAD
-=======
-
->>>>>>> 671099e2
 
 namespace vefs::detail
 {
@@ -96,11 +92,7 @@
     inline auto boost_test_print_type(std::ostream &s, std::byte b)
         -> std::ostream &
     {
-<<<<<<< HEAD
-        fmt::print(s, FMT_STRING("{}"), b);
-=======
         fmt::print(s, FMT_STRING("{:x}"), static_cast<std::uint8_t>(b));
->>>>>>> 671099e2
         return s;
     }
 } // namespace std