#include "boost-unit-test.hpp"
#include <vefs/disappointment.hpp>

#include <vefs/exceptions.hpp>

#include "test-utils.hpp"

BOOST_AUTO_TEST_SUITE(disappointment_tests)

using vefs::errc;
using vefs::error;
using vefs::error_detail;
using vefs::error_domain;
using vefs::error_info;

BOOST_AUTO_TEST_CASE(default_error_contains_zeros_null_and_success)
{
    using namespace std::string_view_literals;
    error default_error;

    BOOST_TEST(default_error.code() == 0u);
    BOOST_TEST(!default_error.has_info());
    BOOST_TEST(!default_error);
    BOOST_TEST(default_error.domain().name() == "success-domain"sv);
}

BOOST_AUTO_TEST_CASE(error_manual_initialization)
{
    constexpr vefs::error_code val{0xC0DEDDEADBEAF};
    //??
    static_assert(((val << 1) >> 1) == val);
    error e{0xC0DEDDEADBEAF, vefs::generic_domain()};

    BOOST_TEST(e.code() == val);
    BOOST_CHECK(e.domain() == vefs::generic_domain());
    BOOST_TEST(!e.has_info());
    BOOST_TEST(e);
}

BOOST_AUTO_TEST_CASE(error_code_initialization)
{
    error e{errc::result_out_of_range};

    BOOST_TEST(e.code() == static_cast<vefs::error_code>(errc::result_out_of_range));
    BOOST_CHECK(e.domain() == vefs::generic_domain());
    BOOST_TEST(!e.has_info());
    BOOST_TEST(e);
}

BOOST_AUTO_TEST_CASE(error_comparison_returns_true_for_same)
{
    using vefs::archive_errc;
    error l{errc::invalid_argument};

    BOOST_TEST(l == errc::invalid_argument);
}

BOOST_AUTO_TEST_CASE(error_comparison_returns_false_for_different_errc)
{
    using vefs::archive_errc;
    error l{errc::invalid_argument};

    BOOST_TEST(l != errc::key_already_exists);
}

BOOST_AUTO_TEST_CASE(error_comparison_returns_false_for_different_error)
{
    using vefs::archive_errc;
    error l{errc::invalid_argument};
    error r{archive_errc::invalid_prefix};

    BOOST_TEST(l != r);
}

BOOST_AUTO_TEST_CASE(error_info_allocation)
{
    error e;
    BOOST_TEST_REQUIRE(!e.has_info());
    BOOST_TEST_REQUIRE(e.ensure_allocated() == error{});
    BOOST_TEST(e.has_info());
    e.info();
}

BOOST_AUTO_TEST_CASE(error_format_with_curly_braces)
{
    using namespace std::string_view_literals;
    using namespace fmt::literals;
    using fmt::format;

    error info;

    BOOST_TEST("{}"_format(info) == "success-domain => success"sv);
}

BOOST_AUTO_TEST_CASE(valid_error_formats)
{
    error info;

    // compile-time check
    format(FMT_STRING("{}"), info);
    format(FMT_STRING("{:v}"), info);
    format(FMT_STRING("{:!v}"), info);
}

<<<<<<< HEAD
BOOST_AUTO_TEST_CASE(error_exception_init)
{
    error info;

    auto exception = vefs::error_exception(info);

    BOOST_TEST(exception.error() == info);
=======
    BOOST_TEST(format("{}", info) == "success-domain => success"sv);
>>>>>>> 22b0c818
}


BOOST_AUTO_TEST_CASE(error_format_w_details)
{
    using namespace std::string_view_literals;
    using namespace fmt::literals;
    using fmt::format;

    error info{vefs::archive_errc::tag_mismatch};
    info << vefs::ed::error_code_api_origin{"xyz-xapi()"sv};

<<<<<<< HEAD
    BOOST_TEST("{}"_format(info) ==
               "vefs-archive-domain => decryption failed because the message tag didn't match\n"
               "\t[enum vefs::ed::error_code_origin_tag] = xyz-xapi()"sv);
=======
    BOOST_TEST(format("{}", info) == "vefs-archive-domain => decryption failed because the message tag didn't match\n"
        "\t[enum vefs::ed::error_code_origin_tag] = xyz-xapi()"sv);
>>>>>>> 22b0c818
}

BOOST_AUTO_TEST_CASE(std_error_code_adaption)
{
    std::error_code ec = make_error_code(std::errc::message_size);
    error conv{ec};

    BOOST_TEST(static_cast<int>(conv.code()) == ec.value());
}

BOOST_AUTO_TEST_SUITE_END()<|MERGE_RESOLUTION|>--- conflicted
+++ resolved
@@ -94,6 +94,8 @@
 
 BOOST_AUTO_TEST_CASE(valid_error_formats)
 {
+    using fmt::format;
+
     error info;
 
     // compile-time check
@@ -102,17 +104,17 @@
     format(FMT_STRING("{:!v}"), info);
 }
 
-<<<<<<< HEAD
 BOOST_AUTO_TEST_CASE(error_exception_init)
 {
+    using namespace std::string_view_literals;
+    using fmt::format;
+
     error info;
 
     auto exception = vefs::error_exception(info);
 
     BOOST_TEST(exception.error() == info);
-=======
     BOOST_TEST(format("{}", info) == "success-domain => success"sv);
->>>>>>> 22b0c818
 }
 
 
@@ -125,14 +127,9 @@
     error info{vefs::archive_errc::tag_mismatch};
     info << vefs::ed::error_code_api_origin{"xyz-xapi()"sv};
 
-<<<<<<< HEAD
     BOOST_TEST("{}"_format(info) ==
                "vefs-archive-domain => decryption failed because the message tag didn't match\n"
                "\t[enum vefs::ed::error_code_origin_tag] = xyz-xapi()"sv);
-=======
-    BOOST_TEST(format("{}", info) == "vefs-archive-domain => decryption failed because the message tag didn't match\n"
-        "\t[enum vefs::ed::error_code_origin_tag] = xyz-xapi()"sv);
->>>>>>> 22b0c818
 }
 
 BOOST_AUTO_TEST_CASE(std_error_code_adaption)
