#pragma once

#include <atomic>
#include <memory>
#include <optional>
#include <string_view>

#include <vefs/archive_fwd.hpp>
#include <vefs/span.hpp>
#include <vefs/platform/thread_pool.hpp>
#include <vefs/disappointment.hpp>
<<<<<<< HEAD
#include <vefs/platform/filesystem.hpp>
=======
#include <vefs/utils/enum_bitset.hpp>

>>>>>>> 671099e2
#include <vefs/utils/ref_ptr.hpp>

#include <llfio.hpp>

namespace llfio = LLFIO_V2_NAMESPACE;

namespace vefs
{

    enum class file_open_mode
    {
        read = 0b0000,
        write = 0b0001,
        readwrite = read | write,
        truncate = 0b0010,
        create = 0b0100,
    };

    std::true_type allow_enum_bitset(file_open_mode &&);
    using file_open_mode_bitset = enum_bitset<file_open_mode>;


    struct file_query_result
    {
        file_open_mode_bitset allowed_flags;
        std::size_t size;
    };

    class archive
    {
        class file_walker;
        class writer_task;

    public:
        enum class create_tag
        {
        };
        static constexpr auto create = create_tag{};

        class file;

    private:
        class internal_file;
        class index_file;
        class free_block_list_file;

        class file_lookup;
        using file_lookup_ptr = utils::ref_ptr<file_lookup>;

    public:
        class file_handle final
        {
            friend class file_lookup;
            friend bool operator==(const file_handle &, const file_handle &);

            inline explicit file_handle(file_lookup &data);

        public:
            inline file_handle() noexcept;
            inline file_handle(const file_handle &other) noexcept;
            inline file_handle(file_handle &&other) noexcept;
            inline file_handle(nullptr_t);
            inline ~file_handle();

            inline file_handle &operator=(const file_handle &other) noexcept;
            inline file_handle &operator=(file_handle &&other) noexcept;
            inline file_handle &operator=(std::nullptr_t);

            inline explicit operator bool() const;

            inline auto value() const noexcept -> file_lookup *;

            friend file *deref(const file_handle &) noexcept;

        private:
            void add_reference();
            void release();
            file_lookup *mData;
        };


        static auto open(llfio::mapped_file_handle mfh, crypto::crypto_provider *cryptoProvider,
                         ro_blob<32> userPRK, bool createNew) -> result<std::unique_ptr<archive>>;
        ~archive();

        auto sync() -> result<void>;
        void sync_async(std::function<void(op_outcome<void>)> cb);

        auto open(const std::string_view filePath, const file_open_mode_bitset mode) -> result<file_handle>;
        auto query(const std::string_view filePath) -> result<file_query_result>;
        auto erase(std::string_view filePath) -> result<void>;
        auto read(const file_handle& handle, rw_dynblob buffer, std::uint64_t readFilePos) -> result<void>;
        auto write(const file_handle& handle, ro_dynblob data, std::uint64_t writeFilePos) -> result<void>;
        auto resize(const file_handle& handle, std::uint64_t size) -> result<void>;
        auto size_of(const file_handle& handle) -> result<std::uint64_t>;
        auto sync(const file_handle& handle) -> result<void>;

        void erase_async(std::string filePath, std::function<void(op_outcome<void>)> cb);
        void read_async(file_handle handle, rw_dynblob buffer, std::uint64_t readFilePos,
                        std::function<void(op_outcome<void>)> cb);
        void write_async(file_handle handle, ro_dynblob data, std::uint64_t writeFilePos,
                         std::function<void(op_outcome<void>)> cb);
        void resize_async(file_handle handle, std::uint64_t size, std::function<void(op_outcome<void>)> cb);
        void size_of_async(file_handle handle, std::function<void(op_outcome<std::uint64_t>)> cb);
        void sync_async(file_handle handle, std::function<void(op_outcome<void>)> cb);

    private:
        archive();
        archive(std::unique_ptr<detail::sector_device> primitives);
        detail::thread_pool &ops_pool();

        std::unique_ptr<detail::sector_device> mArchive;

        std::shared_ptr<index_file> mArchiveIndexFile;
        std::shared_ptr<free_block_list_file> mFreeBlockIndexFile;

        detail::pooled_work_tracker mWorkTracker;
    };
} // namespace vefs

namespace vefs
{
    inline detail::thread_pool &vefs::archive::ops_pool()
    {
        return mWorkTracker;
    }

    inline archive::file_handle::file_handle() noexcept
        : mData{nullptr}
    {
    }
    inline archive::file_handle::file_handle(std::nullptr_t)
        : file_handle{}
    {
    }
    inline archive::file_handle::file_handle(file_lookup &data)
        : mData{&data}
    {
    }
    inline archive::file_handle::file_handle(const file_handle &other) noexcept
        : mData{other.mData}
    {
        if (mData)
        {
            add_reference();
        }
    }
    inline archive::file_handle::file_handle(file_handle &&other) noexcept
        : mData{other.mData}
    {
        other.mData = nullptr;
    }
    inline archive::file_handle::~file_handle()
    {
        if (mData)
        {
            release();
        }
    }

    inline archive::file_handle &archive::file_handle::operator=(std::nullptr_t)
    {
        if (mData)
        {
            release();
            mData = nullptr;
        }

        return *this;
    }
    inline archive::file_handle &archive::file_handle::operator=(const file_handle &other) noexcept
    {
        if (mData)
        {
            release();
        }
        mData = other.mData;
        if (mData)
        {
            add_reference();
        }

        return *this;
    }
    inline archive::file_handle &archive::file_handle::operator=(file_handle &&other) noexcept
    {
        if (mData)
        {
            release();
        }
        mData = other.mData;
        other.mData = nullptr;

        return *this;
    }

    inline archive::file_handle::operator bool() const
    {
        return mData != nullptr;
    }

    inline auto archive::file_handle::value() const noexcept -> file_lookup *
    {
        return mData;
    }

    inline bool operator==(const archive::file_handle &lhs, const archive::file_handle &rhs)
    {
        return lhs.mData == rhs.mData;
    }
    inline bool operator!=(const archive::file_handle &lhs, const archive::file_handle &rhs)
    {
        return !(lhs == rhs);
    }
} // namespace vefs<|MERGE_RESOLUTION|>--- conflicted
+++ resolved
@@ -9,17 +9,11 @@
 #include <vefs/span.hpp>
 #include <vefs/platform/thread_pool.hpp>
 #include <vefs/disappointment.hpp>
-<<<<<<< HEAD
-#include <vefs/platform/filesystem.hpp>
-=======
 #include <vefs/utils/enum_bitset.hpp>
 
->>>>>>> 671099e2
 #include <vefs/utils/ref_ptr.hpp>
 
-#include <llfio.hpp>
-
-namespace llfio = LLFIO_V2_NAMESPACE;
+#include <vefs/llfio.hpp>
 
 namespace vefs
 {
@@ -92,6 +86,7 @@
         private:
             void add_reference();
             void release();
+
             file_lookup *mData;
         };
 
